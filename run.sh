--- conflicted
+++ resolved
@@ -107,25 +107,6 @@
     return 0
 }
 
-# Function to run bot with proper cleanup
-run_bot() {
-    local exit_code=0
-    pixi run update_discord &
-    BOT_PID=$!
-    log "✨ Bot started with PID: $BOT_PID"
-    
-    # Wait for bot to finish or be killed
-    wait $BOT_PID
-    exit_code=$?
-    
-    # Ensure process and any children are stopped
-    pkill -P $BOT_PID 2>/dev/null
-    kill -9 $BOT_PID 2>/dev/null
-    
-    BOT_PID=""
-    return $exit_code
-}
-
 # Main loop
 while true; do
     if ! kill -0 $BOT_PID 2>/dev/null; then
@@ -138,7 +119,6 @@
                 log "✅ No updates detected"
             fi
 
-<<<<<<< HEAD
             log "🚀 Starting bot..."
             if command -v pixi &> /dev/null; then
                 pixi run update_discord &
@@ -148,10 +128,6 @@
                 log "❌ 'pixi' command not found, unable to start bot"
             fi
         fi
-=======
-        log "🚀 Starting bot..."
-        run_bot
->>>>>>> 8c3b0e99
     else
         if update_repositories && check_changes; then
             stop_bot
@@ -159,7 +135,6 @@
             force_merge_repositories
             
             log "🚀 Starting bot..."
-<<<<<<< HEAD
             if command -v pixi &> /dev/null; then
                 pixi run update_discord &
                 BOT_PID=$!
@@ -169,9 +144,6 @@
             fi
         else
             log "✅ No updates detected"
-=======
-            run_bot
->>>>>>> 8c3b0e99
         fi
     fi
     
